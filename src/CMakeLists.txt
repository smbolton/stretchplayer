######################################################################
### StretchPlayer Build Script (CMake)                             ###
######################################################################

CMAKE_MINIMUM_REQUIRED(VERSION 2.4)

if(COMMAND cmake_policy)
  cmake_policy(SET CMP0003 NEW)
endif(COMMAND cmake_policy)

######################################################################
### REQUIRED LIBRARIES                                             ###
######################################################################

###
### Qt 4 http://qt.nokia.com/
###

FIND_PACKAGE(Qt4 4.5.0 REQUIRED)
INCLUDE(${QT_USE_FILE})
SET(LIBS ${QT_LIBRARIES})

FIND_PACKAGE(JACK REQUIRED)
INCLUDE_DIRECTORIES(${JACK_INCLUDE_DIRS})
SET(LIBS ${LIBS} ${JACK_LIBRARIES})

FIND_PACKAGE(ALSA REQUIRED)
INCLUDE_DIRECTORIES(${ALSA_INCLUDE_DIRS})
SET(LIBS ${LIBS} ${ALSA_LIBRARIES})

FIND_PACKAGE(LibSndfile REQUIRED)
INCLUDE_DIRECTORIES(${LibSndfile_INCLUDE_DIRS})
SET(LIBS ${LIBS} ${LibSndfile_LIBRARIES})

FIND_PACKAGE(RubberBand REQUIRED)
INCLUDE_DIRECTORIES(${RubberBand_INCLUDE_DIRS})
SET(LIBS ${LIBS} ${RubberBand_LIBRARIES})

######################################################################
### LIBRARY SOURCES AND BUILD                                      ###
######################################################################

LIST(APPEND sp_cpp
  main.cpp
  PlayerWidget.cpp
  Engine.cpp
  StatusWidget.cpp
  PlayerSizes.cpp
  ThinSlider.cpp
  Marquee.cpp
  JackAudioSystem.cpp
<<<<<<< HEAD
  AlsaAudioSystem.cpp
  jack_memops.c
  bams_format.c
=======
  RubberBandServer.cpp
>>>>>>> e43cd255
  )

LIST(APPEND sp_hpp
  PlayerWidget.hpp
  Engine.hpp
  StatusWidget.hpp
  PlayerSizes.hpp
  ThinSlider.hpp
  Marquee.hpp
  AudioSystem.hpp
  JackAudioSystem.hpp
<<<<<<< HEAD
  AlsaAudioSystem.hpp
  AlsaAudioSystemPrivate.hpp
  jack_memops.h
  bams_format.h
=======
  RubberBandServer.cpp
  RingBuffer.hpp
>>>>>>> e43cd255
  )

LIST(APPEND sp_moc_hpp
  PlayerWidget.hpp
  StatusWidget.hpp
  Marquee.hpp
  )

QT4_WRAP_CPP(sp_moc ${sp_moc_hpp}) 
QT4_ADD_RESOURCES(sp_qrc stretchplayer.qrc)

INCLUDE_DIRECTORIES(
  ${CMAKE_SOURCE_DIR}
  ${CMAKE_CURRENT_SOURCE_DIR}
  ${CMAKE_BINARY_DIR}
  )

ADD_EXECUTABLE(stretchplayer
  ${sp_cpp}
  ${sp_hpp}
  ${sp_moc}
  ${sp_qrc}
  )

TARGET_LINK_LIBRARIES(stretchplayer
    ${LIBS}
    )

INSTALL(TARGETS stretchplayer RUNTIME DESTINATION bin)

######################################################################
### CONFIGURATION SUMMARY                                          ###
######################################################################

MESSAGE("\n"
"Configuration Summary for StretchPlayer\n"
"---------------------------------------\n"
)

MACRO(lib_report name)
  IF(${name}_FOUND)
    message("ENABLED..... ${name}")
  ELSE(${name}_FOUND)
    message("disabled.... ${name}")
  ENDIF(${name}_FOUND)
ENDMACRO(lib_report)

lib_report(QT4)
lib_report(JACK)
lib_report(ALSA)
lib_report(LibSndfile)
lib_report(RubberBand)<|MERGE_RESOLUTION|>--- conflicted
+++ resolved
@@ -49,13 +49,10 @@
   ThinSlider.cpp
   Marquee.cpp
   JackAudioSystem.cpp
-<<<<<<< HEAD
   AlsaAudioSystem.cpp
   jack_memops.c
   bams_format.c
-=======
   RubberBandServer.cpp
->>>>>>> e43cd255
   )
 
 LIST(APPEND sp_hpp
@@ -67,15 +64,12 @@
   Marquee.hpp
   AudioSystem.hpp
   JackAudioSystem.hpp
-<<<<<<< HEAD
   AlsaAudioSystem.hpp
   AlsaAudioSystemPrivate.hpp
   jack_memops.h
   bams_format.h
-=======
   RubberBandServer.cpp
   RingBuffer.hpp
->>>>>>> e43cd255
   )
 
 LIST(APPEND sp_moc_hpp
